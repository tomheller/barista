--- conflicted
+++ resolved
@@ -50,8 +50,4 @@
 # gradle
 .gradle
 *.gdsl
-<<<<<<< HEAD
-/.metadata
-=======
-.metadata
->>>>>>> 981a4476
+.metadata