import { Component } from '@angular/core';

@Component({
  selector: 'docs-app',
  styleUrls: ['docs.component.scss'],
  templateUrl: 'docs.component.html',
})
export class Docs {
  navItems = [
    {name: 'Alert', route: '/alert-component'},
    {name: 'Button', route: '/button'},
    {name: 'Button Group', route: '/button-group'},
    {name: 'Card', route: '/card'},
    {name: 'Chart', route: '/chart'},
    {name: 'Context dialog', route: '/context-dialog'},
    {name: 'Expandable panel', route: '/expandable-panel'},
    {name: 'Expandable section', route: '/expandable-section'},
    {name: 'Inline Editor', route: '/inline-editor'},
    {name: 'Form field', route: '/form-field'},
    {name: 'Icon', route: '/icon'},
    {name: 'Input', route: '/input'},
    {name: 'Links', route: '/links'},
    {name: 'Loading distractor', route: '/loading-distractor'},
<<<<<<< HEAD
    {name: 'Show more', route: '/show-more'},
=======
    {name: 'Radio', route: '/radio'},
>>>>>>> 51e8ea88
    {name: 'Table', route: '/table'},
    {name: 'Tag', route: '/tag'},
    {name: 'Tile', route: '/tile'},
  ];
  selectedTheme = 'turquoise';
}<|MERGE_RESOLUTION|>--- conflicted
+++ resolved
@@ -21,11 +21,8 @@
     {name: 'Input', route: '/input'},
     {name: 'Links', route: '/links'},
     {name: 'Loading distractor', route: '/loading-distractor'},
-<<<<<<< HEAD
+    {name: 'Radio', route: '/radio'},
     {name: 'Show more', route: '/show-more'},
-=======
-    {name: 'Radio', route: '/radio'},
->>>>>>> 51e8ea88
     {name: 'Table', route: '/table'},
     {name: 'Tag', route: '/tag'},
     {name: 'Tile', route: '/tile'},
