import { TestBed, async, inject, tick, fakeAsync } from '@angular/core/testing';
import { DEFAULT_VIEWPORT_RESIZER_PROVIDER, ViewportResizer } from '@dynatrace/angular-components';
import { ViewportRuler } from '@angular/cdk/scrolling';
import { Platform } from '@angular/cdk/platform';

function createFakeEvent(type: string): Event {
  const event = document.createEvent('Event');
  event.initEvent(type, true, true);

  return event;
}

describe('DefaultViewportResizer', () => {
  let resizer: ViewportResizer;

  beforeEach(async(() => {
    TestBed.configureTestingModule({
      providers: [
        DEFAULT_VIEWPORT_RESIZER_PROVIDER,
        ViewportRuler,
        Platform,
      ],
    });
  }));

  beforeEach(inject([ViewportResizer], (viewportResizer: ViewportResizer) => {
    resizer = viewportResizer;
  }));

  it('should emit on resize', fakeAsync(() => {
    const spy = jasmine.createSpy('viewport changed spy');
    const subscription = resizer.change().subscribe(spy);

<<<<<<< HEAD
    it('should emit a value on resize', () => {
      const spy = jasmine.createSpy('viewport changed spy');
      const subscription = resizer.change().subscribe(spy);

      window.dispatchEvent(createFakeEvent('resize'));
      expect(spy).toHaveBeenCalled();
      subscription.unsubscribe();
    });

    it('should emit a value with default throttle', fakeAsync(() => {
      const spy = jasmine.createSpy('viewport changed spy');
      const subscription = resizer.change().subscribe(spy);

      window.dispatchEvent(createFakeEvent('resize'));
      expect(spy).not.toHaveBeenCalled();
      tick(150);
      expect(spy).toHaveBeenCalled();
      subscription.unsubscribe();
    }));
  });
=======
    window.dispatchEvent(createFakeEvent('resize'));
    tick(150);
    expect(spy).toHaveBeenCalled();
    subscription.unsubscribe();
  }));
>>>>>>> 8aef39e8
});<|MERGE_RESOLUTION|>--- conflicted
+++ resolved
@@ -28,35 +28,12 @@
   }));
 
   it('should emit on resize', fakeAsync(() => {
-    const spy = jasmine.createSpy('viewport changed spy');
-    const subscription = resizer.change().subscribe(spy);
-
-<<<<<<< HEAD
-    it('should emit a value on resize', () => {
       const spy = jasmine.createSpy('viewport changed spy');
       const subscription = resizer.change().subscribe(spy);
 
       window.dispatchEvent(createFakeEvent('resize'));
-      expect(spy).toHaveBeenCalled();
-      subscription.unsubscribe();
-    });
-
-    it('should emit a value with default throttle', fakeAsync(() => {
-      const spy = jasmine.createSpy('viewport changed spy');
-      const subscription = resizer.change().subscribe(spy);
-
-      window.dispatchEvent(createFakeEvent('resize'));
-      expect(spy).not.toHaveBeenCalled();
       tick(150);
       expect(spy).toHaveBeenCalled();
       subscription.unsubscribe();
     }));
-  });
-=======
-    window.dispatchEvent(createFakeEvent('resize'));
-    tick(150);
-    expect(spy).toHaveBeenCalled();
-    subscription.unsubscribe();
-  }));
->>>>>>> 8aef39e8
-});+  });