/*
 * The exports need to end with the filename without .ts extension due to
 * a bug in the compiler cli metadata bundler https://github.com/angular/angular/pull/22856
 * once resolved the index can be omited. Without this the metdata files only contain the last
 * barrel export and therefore break aot compilation with the library
 * export * from './core/index';
 */

export * from './alert/index';
export * from './core/index';
export * from './form-field/index';
export * from './input/index';
export * from './expandable-panel/index';
export * from './inline-editor/index';
export * from './expandable-section/index';
export * from './button-group/index';
export * from './button/index';
export * from './icon/index';
export * from './loading-distractor/index';
export * from './theming/index';
export * from './table/index';
export * from './chart/index';
export * from './button/index';
export * from './tile/index';
export * from './card/index';
export * from './context-dialog/index';
export * from './tag/index';
<<<<<<< HEAD
export * from './copy-clipboard/index';
=======
export * from './key-value-list/index';
>>>>>>> 981a4476
export * from './pagination/index';
export * from './radio/index';
export * from './show-more/index';
export * from './checkbox/index';
export * from './progress-circle/index';
export * from './switch/index';
export * from './breadcrumbs/index';<|MERGE_RESOLUTION|>--- conflicted
+++ resolved
@@ -25,11 +25,8 @@
 export * from './card/index';
 export * from './context-dialog/index';
 export * from './tag/index';
-<<<<<<< HEAD
 export * from './copy-clipboard/index';
-=======
 export * from './key-value-list/index';
->>>>>>> 981a4476
 export * from './pagination/index';
 export * from './radio/index';
 export * from './show-more/index';
