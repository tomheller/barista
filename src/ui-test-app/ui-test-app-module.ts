--- conflicted
+++ resolved
@@ -34,11 +34,8 @@
 import { ShowMoreUI } from './show-more/show-more-ui';
 import { CheckboxUI } from './checkbox/checkbox-ui';
 import { SwitchUI } from './switch/switch-ui';
-<<<<<<< HEAD
 import {DtInputModule} from '@dynatrace/angular-components/input';
-=======
 import { ChartUI } from './chart/chart-ui';
->>>>>>> c4e5b09b
 
 /**
  * NgModule that contains all lib modules that are required to serve the ui-test-app.
