--- conflicted
+++ resolved
@@ -23,11 +23,8 @@
 import { TileUI } from './tile/tile-ui';
 import { ContextDialogUI } from './context-dialog/context-dialog-ui';
 import { RadioUI } from './radio/radio.ui';
-<<<<<<< HEAD
 import { HttpClientModule } from '@angular/common/http';
-=======
 import { ShowMoreUI } from './show-more/show-more-ui';
->>>>>>> 9047d4cd
 
 /**
  * NgModule that contains all lib modules that are required to serve the ui-test-app.
@@ -53,7 +50,7 @@
     DynatraceAngularCompModule,
     NoopAnimationsModule,
     ReactiveFormsModule,
-    DtIconModule.forRoot({ svgIconLocation: `/assets/icons/{{name}}.svg` }),
+    DtIconModule.forRoot({svgIconLocation: '/lib/assets/icons/{{name}}.svg'}),
     HttpClientModule,
   ],
   declarations: [
