import { Routes } from '@angular/router';
import { Home } from './ui-test-app';
import { ButtonUI } from '../button/button-ui';
import { ButtonGroupUi } from '../button-group/button-group-ui';
import { ExpandableSectionUi } from '../expandable-section/expandable-section-ui';
import { ExpandablePanelUi } from '../expandable-panel/expandable-panel-ui';
import { TileUI } from '../tile/tile-ui';
import { ContextDialogUI } from '../context-dialog/context-dialog-ui';
<<<<<<< HEAD
import { KeyValueListUI } from '../key-value-list/key-value-list-ui';
=======
import { PaginationUI } from '../pagination/pagination-ui';
import { RadioUI } from '../radio/radio.ui';
import { ShowMoreUI } from '../show-more/show-more-ui';
import { CheckboxUI } from '../checkbox/checkbox-ui';
>>>>>>> 79a413c8

export const UI_TEST_APP_ROUTES: Routes = [
  { path: '', component: Home },
  { path: 'button', component: ButtonUI },
  { path: 'button-group', component: ButtonGroupUi },
  { path: 'checkbox', component: CheckboxUI },
  { path: 'context-dialog', component: ContextDialogUI },
  { path: 'expandable-panel', component: ExpandablePanelUi },
  { path: 'expandable-section', component: ExpandableSectionUi },
<<<<<<< HEAD
  { path: 'key-value-list', component: KeyValueListUI },
=======
  { path: 'pagination', component: PaginationUI },
  { path: 'radio', component: RadioUI },
  { path: 'show-more', component: ShowMoreUI },
>>>>>>> 79a413c8
  { path: 'tile', component: TileUI },
];<|MERGE_RESOLUTION|>--- conflicted
+++ resolved
@@ -6,14 +6,11 @@
 import { ExpandablePanelUi } from '../expandable-panel/expandable-panel-ui';
 import { TileUI } from '../tile/tile-ui';
 import { ContextDialogUI } from '../context-dialog/context-dialog-ui';
-<<<<<<< HEAD
 import { KeyValueListUI } from '../key-value-list/key-value-list-ui';
-=======
 import { PaginationUI } from '../pagination/pagination-ui';
 import { RadioUI } from '../radio/radio.ui';
 import { ShowMoreUI } from '../show-more/show-more-ui';
 import { CheckboxUI } from '../checkbox/checkbox-ui';
->>>>>>> 79a413c8
 
 export const UI_TEST_APP_ROUTES: Routes = [
   { path: '', component: Home },
@@ -23,12 +20,9 @@
   { path: 'context-dialog', component: ContextDialogUI },
   { path: 'expandable-panel', component: ExpandablePanelUi },
   { path: 'expandable-section', component: ExpandableSectionUi },
-<<<<<<< HEAD
   { path: 'key-value-list', component: KeyValueListUI },
-=======
   { path: 'pagination', component: PaginationUI },
   { path: 'radio', component: RadioUI },
   { path: 'show-more', component: ShowMoreUI },
->>>>>>> 79a413c8
   { path: 'tile', component: TileUI },
 ];