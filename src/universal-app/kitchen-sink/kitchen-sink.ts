import {Component, NgModule} from '@angular/core';
import {BrowserModule} from '@angular/platform-browser';
import {ServerModule} from '@angular/platform-server';
import {
  DtAlertModule,
  DtButtonModule,
  DtLoadingDistractorModule,
  DtTileModule,
  DtCardModule,
  DtContextDialogModule,
  DtButtonGroupModule,
  DtTableModule,
  DtTagModule,
<<<<<<< HEAD
  DtIconModule,
  DtShowMoreModule,
=======
>>>>>>> 8475f109
} from '@dynatrace/angular-components';

@Component({
  selector: 'dt-kitchen-sink',
  templateUrl: './kitchen-sink.html',
})
export class KitchenSink {
  tableDataSource: object[] = [
    { host: 'et-demo-2-win4' },
    { host: 'et-demo-2-win6' },
    { host: 'et-demo-2-win8' },
  ];
}

@NgModule({
  imports: [
    BrowserModule.withServerTransition({appId: 'kitchen-sink'}),
    DtAlertModule,
    DtButtonModule,
    DtTableModule,
    DtLoadingDistractorModule,
    DtTileModule,
    DtTagModule,
    DtCardModule,
    DtContextDialogModule,
    DtButtonGroupModule,
    DtShowMoreModule,
    // TODO @thomaspink: Add again if universal supports XHR.
    // Issue: ***REMOVED***/***REMOVED***
    // DtIconModule.forRoot({svgIconLocation: '/lib/assets/icons/{{name}}.svg'}),
  ],
  bootstrap: [KitchenSink],
  declarations: [KitchenSink],
  entryComponents: [KitchenSink],
})
export class KitchenSinkClientModule { }

@NgModule({
  imports: [
    KitchenSinkClientModule,
    ServerModule,
  ],
  bootstrap: [KitchenSink],
  entryComponents: [KitchenSink],
})
export class KitchenSinkServerModule { }<|MERGE_RESOLUTION|>--- conflicted
+++ resolved
@@ -11,11 +11,7 @@
   DtButtonGroupModule,
   DtTableModule,
   DtTagModule,
-<<<<<<< HEAD
-  DtIconModule,
   DtShowMoreModule,
-=======
->>>>>>> 8475f109
 } from '@dynatrace/angular-components';
 
 @Component({
